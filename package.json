--- conflicted
+++ resolved
@@ -14,15 +14,12 @@
     "passport-openid": "latest",
     "passport-twitter": "latest",
     "passport-facebook": "latest",
+    "recaptcha-async": "latest"
     "request": "latest",
-<<<<<<< HEAD
     "shortid": "latest",
+    "time": "latest",
     "underscore": "latest",
     "validator": "latest"
-=======
-    "time": "latest",
-    "recaptcha-async": "latest"
->>>>>>> 4eb90d6d
   },
   "devDependencies": {
     "nodeunit": "latest",

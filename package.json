{
  "name": "Hilary",
  "description": "Sakai OAE Back-end",
  "version": "0.1.0",
  "homepage": "https://github.com/sakaiproject/Hilary",
  "author": {
     "name": "The Sakai Foundation",
     "email": "oae-dev@collab.sakaiproject.org"
  },
  "repository": {
    "type": "git",
    "url": "git://github.com/sakaiproject/Hilary.git"
  },
  "bugs": {
    "url": "https://github.com/sakaiproject/Hilary/issues"
  },
  "licenses": [
     {
       "type": "ECLv2",
       "url": "http://opensource.org/licenses/ecl2.php"
     }
  ],
  "dependencies": {
    "amqp": "latest",
    "bunyan": "latest",
    "connect": "latest",
    "connect-redis": "latest",
    "dox": "latest",
    "elasticsearchclient": "latest",
    "express": "latest",
    "helenus": "latest",
    "oae-authentication": "",
    "oae-authz": "",
    "oae-config": "",
    "oae-content": "",
    "oae-context": "",
    "oae-doc": "",
    "oae-logger": "",
    "oae-principals": "",
    "oae-profiles": "",
    "oae-rest": "",
<<<<<<< HEAD
    "oae-search": "",
    "oae-tenants": "",
=======
>>>>>>> 2fb4fd33
    "oae-telemetry": "",
    "oae-tenants": "",
    "oae-tests": "",
<<<<<<< HEAD
=======
    "oae-ui": "",
>>>>>>> 2fb4fd33
    "oae-util": "",
    "passport": "latest",
    "passport-local": "latest",
    "passport-http": "latest",
    "passport-google": "latest",
    "passport-openid": "latest",
    "passport-twitter": "latest",
    "passport-facebook": "latest",
    "readdirp": "latest",
    "recaptcha-async": "latest",
    "redis": "latest",
    "request": "latest",
    "shelljs": "latest",
    "shortid": "latest",
    "timezone-js": "latest",
    "underscore": "latest",
    "validator": "0.4.17",
    "watch": "latest"
  },
  "devDependencies": {
    "grunt": "latest",
    "grunt-simple-mocha": "latest",
    "grunt-clean": "latest",
    "grunt-contrib-copy": "latest",
    "mocha": "latest",
    "optimist": "latest"
  },
  "optionalDependencies": {
    "hiredis": "latest"
  },
  "bundleDependencies": [
    "oae-authentication",
    "oae-authz",
    "oae-config",
    "oae-content",
    "oae-context",
    "oae-doc",
    "oae-logger",
    "oae-principals",
    "oae-profiles",
    "oae-rest",
    "oea-search",
    "oae-telemetry",
    "oae-tenants",
    "oae-tests",
    "oae-util"
  ],
  "engines": {
    "node": ">=0.8"
  }
}<|MERGE_RESOLUTION|>--- conflicted
+++ resolved
@@ -39,18 +39,11 @@
     "oae-principals": "",
     "oae-profiles": "",
     "oae-rest": "",
-<<<<<<< HEAD
     "oae-search": "",
-    "oae-tenants": "",
-=======
->>>>>>> 2fb4fd33
     "oae-telemetry": "",
     "oae-tenants": "",
     "oae-tests": "",
-<<<<<<< HEAD
-=======
     "oae-ui": "",
->>>>>>> 2fb4fd33
     "oae-util": "",
     "passport": "latest",
     "passport-local": "latest",
@@ -96,6 +89,7 @@
     "oae-telemetry",
     "oae-tenants",
     "oae-tests",
+    "oae-ui",
     "oae-util"
   ],
   "engines": {
